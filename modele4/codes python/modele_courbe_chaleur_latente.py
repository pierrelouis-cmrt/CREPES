--- conflicted
+++ resolved
@@ -48,27 +48,6 @@
     print("ERREUR: Le dossier 'ressources/albedo' est introuvable.")
     print("La simulation ne peut pas continuer sans les données d'albédo.")
     exit()
-
-<<<<<<< HEAD
-# ────────────────────────────────────────────────
-# NOUVEAU / MODIFIÉ - Données de chaleur latente avec GeoPandas (inchangé)
-# ────────────────────────────────────────────────
-
-# Chemin vers le fichier shapefile de Natural Earth
-SHAPEFILE_PATH = (
-    pathlib.Path("ressources/map") / "ne_110m_admin_0_countries.shp"
-)
-
-Q_CONTINENT = {
-    "Africa": 46.8,
-    "Asia": 40.1,
-    "South America": 99.8,
-    "North America": 35.4,
-    "Europe": 36.6,
-    "Oceania": 28.4,
-    "Antarctica": 0.0,
-    "Océan": 95,
-}
 
 
 def create_continent_finder(shapefile_path: pathlib.Path):
@@ -228,10 +207,23 @@
 # ────────────────────────────────────────────────
 # Fonctions physiques (inchangé)
 # ────────────────────────────────────────────────
-=======
->>>>>>> d9726f61
-
-
+
+
+def declination(day):
+    day_in_year = (day - 1) % 365 + 1
+    return np.radians(23.44) * np.sin(2 * pi * (284 + day_in_year) / 365)
+
+
+def cos_incidence(lat_rad, day, hour):
+    δ = declination(day)
+    H = np.radians(15 * (hour - 12))
+    ci = np.sin(lat_rad) * np.sin(δ) + np.cos(lat_rad) * np.cos(δ) * np.cos(H)
+    return max(ci, 0.0)
+
+
+def phi_net(lat_rad, day, hour, albedo_sol, albedo_nuages):
+    phi_entrant = constante_solaire * cos_incidence(lat_rad, day, hour)
+    return phi_entrant * (1 - albedo_nuages) * (1 - albedo_sol)
 
 # --- Création de la fonction de recherche au démarrage ---
 continent_finder = f.create_continent_finder(SHAPEFILE_PATH)
